# Copyright (c) 2010, NorthScale, Inc.
# All rights reserved.
SHELL=/bin/sh

EFLAGS=-pa ebin

TMP_DIR=./tmp

TMP_VER=$(TMP_DIR)/version_num.tmp

.PHONY: ebins

all: ebins test deps_all

deps_all:
<<<<<<< HEAD
	$(MAKE) -C deps/emoxi all
	$(MAKE) -C deps/Menelaus all
=======
	$(MAKE) -C deps/menelaus all
>>>>>>> 6d43beff

ebins:
	test -d ebin || mkdir ebin
	erl $(EFLAGS) -make
	cp src/*.app ebin

clean:
	rm -f $(TMP_VER)
	rm -f $(TMP_DIR)/*.cov.html
	rm -f cov.html
	rm -f erl_crash.dump
	rm -f ns_server_*.tar.gz
	rm -rf test/log
	rm -rf ebin

bdist: clean ebins
	test -d $(TMP_DIR) || mkdir $(TMP_DIR)
	git describe | sed s/-/_/g > $(TMP_VER)
	tar --directory=.. -czf ns_server_`cat $(TMP_VER)`.tar.gz ns_server/ebin
	echo created ns_server_`cat $(TMP_VER)`.tar.gz

test: test_unit

test_unit: ebins
	erl $(EFLAGS) -noshell -s ns_server_test test -s init stop -kernel error_logger silent

dialyzer: ebins
	dialyzer -pa ebin -r .
<|MERGE_RESOLUTION|>--- conflicted
+++ resolved
@@ -13,12 +13,8 @@
 all: ebins test deps_all
 
 deps_all:
-<<<<<<< HEAD
 	$(MAKE) -C deps/emoxi all
-	$(MAKE) -C deps/Menelaus all
-=======
 	$(MAKE) -C deps/menelaus all
->>>>>>> 6d43beff
 
 ebins:
 	test -d ebin || mkdir ebin
