--- conflicted
+++ resolved
@@ -68,18 +68,11 @@
 
 tests(emoxi) ->
     [util,
-<<<<<<< HEAD
-     cring,
-     bootstrap,
-=======
-     misc,
-     config,
      cring
     ];
 
 tests(emoxi_dyn) ->
     [bootstrap,
->>>>>>> 61547740
      vclock,
      stream,
      dmerkle,
