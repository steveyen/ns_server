--- conflicted
+++ resolved
@@ -84,15 +84,12 @@
                                                       {Src, [{V, Dst} || {_, Dst, V} <- R]}
                                               end, ReplicaGroups),
                     ns_vbm_sup:set_replicas(Bucket, NodesReplicas),
-<<<<<<< HEAD
                     capi_ddoc_replication_srv:force_update(Bucket),
-=======
                     case Down of
                         [] ->
                             maybe_stop_replication_status();
                         _ -> ok
                     end,
->>>>>>> 7c51d629
                     ok
             end
     end.
