%% @author Couchbase <info@couchbase.com>
%% @copyright 2011 Couchbase, Inc.
%%
%% Licensed under the Apache License, Version 2.0 (the "License");
%% you may not use this file except in compliance with the License.
%% You may obtain a copy of the License at
%%
%%      http://www.apache.org/licenses/LICENSE-2.0
%%
%% Unless required by applicable law or agreed to in writing, software
%% distributed under the License is distributed on an "AS IS" BASIS,
%% WITHOUT WARRANTIES OR CONDITIONS OF ANY KIND, either express or implied.
%% See the License for the specific language governing permissions and
%% limitations under the License.
%%
-module(capi_spatial).

-include("couch_db.hrl").
-include("couch_index_merger.hrl").
-include("ns_common.hrl").

-export([handle_spatial_req/3, cleanup_spatial_index_files/1,
         handle_design_info_req/3, spatial_local_info/2,
         handle_compact_req/3, spatial_local_compact/2]).

-define(RETRY_INTERVAL, 5 * 1000).
-define(RETRY_ATTEMPTS, 20).
-define(INFO_TIMEOUT, 60 * 1000).

% The _spatial endpoint is different from others. It has sub-endpoints
% like _spatial/_compact.
% This function splits between a reply to a normal spatial query and
% dispatching of sub-endpoints if the path part after _spatial starts
% with an underscore.
handle_spatial_req(#httpd{
        path_parts=[_, _, _Dname, _, SpatialName|_]}=Req, Db, DDoc) ->
    case SpatialName of
    % the path after _spatial starts with an underscore => dispatch
    <<$_,_/binary>> ->
        dispatch_sub_spatial_req(Req, Db, DDoc);
    _ ->
        handle_spatial(Req, Db, DDoc)
    end.

% the dispatching of endpoints below _spatial needs to be done manually
dispatch_sub_spatial_req(#httpd{
        path_parts=[_, _, _DName, Spatial, SpatialDisp|_]}=Req,
        Db, DDoc) ->
    Conf = couch_config:get("httpd_design_handlers",
        ?b2l(<<Spatial/binary, "/", SpatialDisp/binary>>)),
    Fun = couch_httpd:make_arity_3_fun(Conf),
    Fun(Req, Db, DDoc).


design_doc_spatial(Req, #db{name=BucketName} = Db, DesignName, SpatialName,
                   VBuckets) ->
    DDocId = <<"_design/", DesignName/binary>>,
    Specs = capi_view:build_local_simple_specs(BucketName, DDocId, SpatialName,
                                               VBuckets),
    MergeParams = spatial_merge_params(Req, Db, DDocId, SpatialName, Specs),
    couch_index_merger:query_index(couch_spatial_merger, MergeParams, Req).

design_doc_spatial(Req, Db, DesignName, SpatialName) ->
    DDocId = <<"_design/", DesignName/binary>>,
    design_doc_spatial_loop(Req, Db, DDocId, SpatialName, ?RETRY_ATTEMPTS).

design_doc_spatial_loop(_Req, _Db, _DDocId, _SpatialName, 0) ->
    throw({error, inconsistent_state});
design_doc_spatial_loop(Req, Db, DDocId, SpatialName, Attempt) ->
    MergeParams = spatial_merge_params(Req, Db, DDocId, SpatialName),
    try
        couch_index_merger:query_index(couch_spatial_merger, MergeParams, Req)
    catch
        % Spatial indexes don't supprt set views at the moment, though keeping
        % the code here for future reference doesn't do any harm.
        throw:{error, set_view_outdated} ->
            ?log_debug("Got `set_view_outdated` error. Retrying."),
            timer:sleep(?RETRY_INTERVAL),
            design_doc_spatial_loop(Req, Db, DDocId, SpatialName, Attempt - 1)
    end.

handle_spatial(Req, Db, DDoc) when Db#db.filepath =/= undefined ->
    couch_httpd_spatial:handle_spatial_req(Req, Db, DDoc);

<<<<<<< HEAD
handle_spatial(#httpd{method='GET',
                      path_parts=[_, _, DName, _, SpatialName]}=Req, #db{name=Name} = Db,
               _DDoc) ->
    case capi_view:run_on_subset(Req, Name) of
        full_set ->
            design_doc_spatial(Req, Db, DName, SpatialName);
        VBucket ->
            design_doc_spatial(Req, Db, DName, SpatialName, [VBucket])
    end;
=======
handle_spatial_req(#httpd{method='GET',
                          path_parts=[_, _, DName, _, SpatialName]}=Req,
                   Db, _DDoc) ->
    do_handle_spatial_req(Req, Db, DName, SpatialName);
>>>>>>> ac4b0136

handle_spatial(#httpd{method='POST',
                      path_parts=[_, _, DName, _, SpatialName]}=Req, Db, _DDoc) ->
    couch_httpd:validate_ctype(Req, "application/json"),
    do_handle_spatial_req(Req, Db, DName, SpatialName);

handle_spatial(Req, _Db, _DDoc) ->
    couch_httpd:send_method_not_allowed(Req, "GET,POST,HEAD").

do_handle_spatial_req(Req, #db{name=DbName} = Db, DDocName, SpatialName) ->
    capi_view:when_has_active_vbuckets(
      Req, DbName,
      fun () ->
            case capi_view:run_on_subset(Req, DbName) of
                full_set ->
                    design_doc_spatial(Req, Db, DDocName, SpatialName);
                VBucket ->
                    design_doc_spatial(Req, Db, DDocName, SpatialName, [VBucket])
            end
      end).

spatial_merge_params(Req, #db{name = BucketName} = Db, DDocId, SpatialName) ->
    NodeToVBuckets = capi_view:node_vbuckets_dict(?b2l(BucketName)),
    Config = ns_config:get(),
    %% FullSpatialName = case DDocId of
    %% nil ->
    %%     % _all_docs and other special builtin views
    %%     SpatialName;
    %% _ ->
    %%     iolist_to_binary([BucketName, "%2F", "master", $/, DDocId, $/,
    %%         SpatialName])
    %% end,
    FullSpatialName = iolist_to_binary([BucketName, "%2F", "master", $/, DDocId, $/,
                                        SpatialName]),
    SpatialSpecs = dict:fold(
                     fun(Node, VBuckets, Acc) when Node =:= node() ->
                             capi_view:build_local_simple_specs(BucketName, DDocId, SpatialName,
                                                                VBuckets) ++ Acc;
                        (Node, VBuckets, Acc) ->
                             [build_remote_specs(
                                Node, BucketName, FullSpatialName, VBuckets, Config) | Acc]
                     end, [], NodeToVBuckets),
    spatial_merge_params(Req, Db, DDocId, SpatialName, SpatialSpecs).

spatial_merge_params(Req, _Db, _DDocId, _SpatialName, SpatialSpecs) ->
    case Req#httpd.method of
        'GET' ->
            Body = [];
        'POST' ->
            {Body} = couch_httpd:json_body_obj(Req)
    end,
    MergeParams0 = #index_merge{indexes = SpatialSpecs},
    % XXX vmx 20110816: couch_httpd_view_merger:apply_http_config/3 should
    %     perhaps be moved into a utils module
    couch_httpd_view_merger:apply_http_config(Req, Body, MergeParams0).

build_remote_specs(Node, BucketName, FullViewName, VBuckets, Config) ->
    MergeURL = iolist_to_binary(capi_utils:capi_url(Node, "/_spatial_merge",
                                                    "127.0.0.1", Config)),
    Props = {[
              {<<"spatial">>,
               {[{capi_view:vbucket_db_name(BucketName, VBId), FullViewName} ||
                    VBId <- VBuckets]}}
             ]},
    #merged_index_spec{url = MergeURL, ejson_spec = Props}.


% Cleans up all unused spatial index files on the local node.
-spec cleanup_spatial_index_files(BucketName::binary()) -> ok.
cleanup_spatial_index_files(BucketName) ->
    FileList = list_index_files(BucketName),
    Sigs = capi_frontend:with_subdb(BucketName, <<"master">>,
                                    fun (RealDb) ->
                                        get_signatures(RealDb)
                                    end),
    delete_unused_files(FileList, Sigs),
    ok.

% Return all file names ending with ".spatial" relative to a certain
% bucket. It returns files of all vbuckets, no matter which type they
% have, i.e. also files from replica vbuckets are returned
-spec list_index_files(BucketName::binary()) -> [file:filename()].
list_index_files(BucketName) ->
    RootDir = couch_config:get("couchdb", "view_index_dir"),
    Wildcard = filename:join([RootDir,
                              "." ++ ?b2l(BucketName),
                              "*_design",
                              "*.spatial"]),
    filelib:wildcard(Wildcard).

% Get the signatures of all Design Documents of a certain database
-spec get_signatures(Db::#db{}) -> [string()].
get_signatures(Db) ->
    {ok, DesignDocs} = couch_db:get_design_docs(Db),
    GroupIds = [DD#doc.id || DD <- DesignDocs, DD#doc.deleted == false],

    lists:map(fun(GroupId) ->
                  {ok, Info} = couch_spatial:get_group_info(Db, GroupId),
                  ?b2l(couch_util:get_value(signature, Info))
              end,
              GroupIds).

% Deletes all files that doesn't match any signature
-spec delete_unused_files(FileList::[string()], Sigs::[string()]) -> ok.
delete_unused_files(FileList, Sigs) ->
    % regex that matches all ddocs
    {ok, Mp} = re:compile("(" ++ string:join(Sigs, "|") ++ ")"),

    % filter out the ones in use
    DeleteFiles = [FilePath
           || FilePath <- FileList,
              re:run(FilePath, Mp, [{capture, none}]) =:= nomatch],

    RootDir = couch_config:get("couchdb", "view_index_dir"),
    [couch_file:delete(RootDir, File, false) || File <- DeleteFiles],
    ok.


handle_compact_req(#httpd{method='POST',
        path_parts=[DbName, _ , DName|_]}=Req, Db, _DDoc) ->
    ok = couch_db:check_is_admin(Db),
    couch_httpd:validate_ctype(Req, "application/json"),
    ok = spatial_compact(DbName, DName),
    couch_httpd:send_json(Req, 202, {[{ok, true}]});
handle_compact_req(Req, _Db, _DDoc) ->
    couch_httpd:send_method_not_allowed(Req, "POST").

-spec spatial_compact(BucketName::binary(), DesignId::binary()) ->
                         ok|no_return().
spatial_compact(BucketName, DesignId) ->
    Nodes = bucket_nodes(BucketName),
    case rpc:multicall(Nodes, capi_spatial, spatial_local_compact,
                       [BucketName, DesignId], ?INFO_TIMEOUT) of
        {_, []} ->
            ok;
        {_, BadNodes} ->
            ?log_error(
               "Failed to get start spatial compaction on some nodes (~p)",
               [BadNodes]),
            throw({502, "no_compaction",
                   "Cannot start compaction on all nodes."})
    end.

% Compact a local spatial index (all vbuckets)
-spec spatial_local_compact(BucketName::binary(), DesignId::binary()) -> ok.
spatial_local_compact(BucketName, DesignId) ->
    VBuckets = get_local_vbuckets(BucketName),
    MasterDbName = <<BucketName/binary, "/master">>,
    lists:foreach(fun(VBucket) ->
        DbName = capi_view:vbucket_db_name(BucketName, VBucket),
        couch_spatial_compactor:start_compact({DbName, MasterDbName}, DesignId)
    end, VBuckets),
    ok.


handle_design_info_req(#httpd{method='GET', path_parts=
                                  [_, _, DesignName, _, _]}=Req,
                       #db{name=BucketName}, _DDoc) ->
    DesignId = <<"_design/", DesignName/binary>>,
    Infos = spatial_info(BucketName, DesignId),
    couch_httpd:send_json(Req, 200, {[{name, DesignName},
                                      {spatial_index, {Infos}}
                                     ]});

handle_design_info_req(Req, _Db, _DDoc) ->
    couch_httpd:send_method_not_allowed(Req, "GET").

% Get the spatial info from all nodes and merge it
-spec spatial_info(BucketName::binary(), DesignId::binary()) ->
                      [{atom(), any()}]|no_return().
spatial_info(BucketName, DesignId) ->
    Nodes = bucket_nodes(BucketName),
    case rpc:multicall(Nodes, capi_spatial, spatial_local_info,
                       [BucketName, DesignId], ?INFO_TIMEOUT) of
        {Infos, []} ->
            merge_infos(Infos);
        {_, BadNodes} ->
            ?log_error("Failed to get spatial _info from some nodes (~p)",
                       [BadNodes]),
            throw({502, "no_info", "Cannot get spatial _info from all nodes."})
    end.

% Get the info of a local spatial index (all vbuckets)
-spec spatial_local_info(BucketName::binary(), DesignId::binary()) ->
                            [{atom(), any()}].
spatial_local_info(BucketName, DesignId) ->
    MasterDbName = <<BucketName/binary, "/master">>,
    VBuckets = get_local_vbuckets(BucketName),
    Infos = lists:map(
              fun(VBucket) ->
                  DbName = capi_view:vbucket_db_name(BucketName, VBucket),
                  {ok, GroupInfoList} = couch_spatial:get_group_info(
                                          {DbName, MasterDbName},
                                          DesignId),
                  GroupInfoList
              end, VBuckets),
    merge_infos(Infos).

% Returns the *active* vBuckets of the current node, not the replicas
-spec get_local_vbuckets(BucketName::binary()) -> [integer()].
get_local_vbuckets(BucketName) ->
    Me = node(),
    {ok, BucketConfig} = ns_bucket:get_bucket(?b2l(BucketName)),
    VBucketMap = couch_util:get_value(map, BucketConfig, []),
    {_, VBuckets} = lists:foldl(
                      fun(Nodes, {Index, LocalVBuckets}) ->
                          % Only return active vBuckets
                          case hd(Nodes) =:= Me of
                              true ->
                                  {Index + 1, [Index|LocalVBuckets]};
                              false ->
                                  {Index + 1, LocalVBuckets}
                          end
                      end,
                      {0, []}, VBucketMap),
    VBuckets.

% Merge the information from all vBuckets
-spec merge_infos(Infos::[[{atom(), any()}]]) -> [{atom(), any()}].
merge_infos([I|Infos]) ->
    lists:foldl(
      fun(Info, Acc) ->
          [{signature, proplists:get_value(signature, Info)},
           {language, proplists:get_value(language, Info)},
           {disk_size, proplists:get_value(disk_size, Acc) +
                proplists:get_value(disk_size, Info)},
           {updater_running, property_true(updater_running, Acc, Info)},
           {compact_running, property_true(compact_running, Acc, Info)},
           {waiting_commit, property_true(waiting_commit, Acc, Info)},
           {waiting_clients, proplists:get_value(waiting_clients, Acc) +
                proplists:get_value(waiting_clients, Info)},
           {update_seq, merge_number_list(
                          proplists:get_value(update_seq, Acc),
                          proplists:get_value(update_seq, Info))},
           {purge_seq, merge_number_list(
                         proplists:get_value(purge_seq, Acc),
                         proplists:get_value(purge_seq, Info))}]
      end, I, Infos).

% Returns true if one of the given property of the proplists is true
-spec property_true(Prop::atom(), A::[{atom(), boolean()}],
                    B::[{atom(), boolean()}]) ->
                       boolean().
property_true(Prop, A, B) ->
    proplists:get_value(Prop, A) or proplists:get_value(Prop, B).

% Merges a number/list of numbers with a number/list of numbers into a new list
-spec merge_number_list(A::number()|list(), B::number()|list()) -> [number()].
merge_number_list(A, B) when is_number(A) and is_number(B) ->
    [A, B];
merge_number_list(A, B) when is_number(A) and is_list(B) ->
    [A|B];
merge_number_list(A, B) when is_list(A) and is_number(B) ->
    A ++ [B];
merge_number_list(A, B) when is_list(A) and is_list(B) ->
    A ++ B.

bucket_nodes(BucketName) ->
    {ok, BucketConfig} = ns_bucket:get_bucket(?b2l(BucketName)),
    ns_bucket:bucket_nodes(BucketConfig).<|MERGE_RESOLUTION|>--- conflicted
+++ resolved
@@ -82,22 +82,10 @@
 handle_spatial(Req, Db, DDoc) when Db#db.filepath =/= undefined ->
     couch_httpd_spatial:handle_spatial_req(Req, Db, DDoc);
 
-<<<<<<< HEAD
 handle_spatial(#httpd{method='GET',
-                      path_parts=[_, _, DName, _, SpatialName]}=Req, #db{name=Name} = Db,
-               _DDoc) ->
-    case capi_view:run_on_subset(Req, Name) of
-        full_set ->
-            design_doc_spatial(Req, Db, DName, SpatialName);
-        VBucket ->
-            design_doc_spatial(Req, Db, DName, SpatialName, [VBucket])
-    end;
-=======
-handle_spatial_req(#httpd{method='GET',
                           path_parts=[_, _, DName, _, SpatialName]}=Req,
                    Db, _DDoc) ->
     do_handle_spatial_req(Req, Db, DName, SpatialName);
->>>>>>> ac4b0136
 
 handle_spatial(#httpd{method='POST',
                       path_parts=[_, _, DName, _, SpatialName]}=Req, Db, _DDoc) ->
