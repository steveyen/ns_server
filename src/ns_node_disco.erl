%% @author Northscale <info@northscale.com>
%% @copyright 2010 NorthScale, Inc.
%%
%% Licensed under the Apache License, Version 2.0 (the "License");
%% you may not use this file except in compliance with the License.
%% You may obtain a copy of the License at
%%
%%      http://www.apache.org/licenses/LICENSE-2.0
%%
%% Unless required by applicable law or agreed to in writing, software
%% distributed under the License is distributed on an "AS IS" BASIS,
%% WITHOUT WARRANTIES OR CONDITIONS OF ANY KIND, either express or implied.
%% See the License for the specific language governing permissions and
%% limitations under the License.
%%
-module(ns_node_disco).

-behaviour(gen_server).

-include("ns_common.hrl").

-define(PING_FREQ, 60000).
-define(NODE_CHANGE_DELAY, 5000).
-define(SYNC_TIMEOUT, 5000).

-define(NODE_UP, 4).
-define(NODE_DOWN, 5).

%% API
-export([start_link/0,
         nodes_wanted/0,
         nodes_wanted_updated/0,
         nodes_actual/0,
         random_node/0,
         nodes_actual_proper/0,
         nodes_actual_other/0,
         register_node_renaming_txn/1]).

-export([ns_log_cat/1, ns_log_code_string/1]).

%% gen_server

-export([init/1, handle_call/3, handle_cast/2, handle_info/2,
         terminate/2, code_change/3]).

-record(state, {
          nodes :: [node()],
          we_were_shunned = false :: boolean(),
          node_renaming_txn_mref :: undefined | reference()
         }).

-include_lib("eunit/include/eunit.hrl").

% Node Discovery and monitoring.
%
start_link() ->
    gen_server:start_link({local, ?MODULE}, ?MODULE, [], []).

% Returns all nodes that we see.
%
% TODO: Track flapping nodes and attenuate, or figure out
%       how to configure OTP to do it, if not already.

nodes_actual() ->
    lists:sort(nodes([this, visible])).

nodes_actual_proper() ->
    gen_server:call(?MODULE, nodes_actual_proper).

register_node_renaming_txn(Pid) ->
    gen_server:call(?MODULE, {register_node_renaming_txn, Pid}).

random_node() ->
    WorkingNodes = lists:filter(fun(N) ->
                                        net_adm:ping(N) == pong
                                end,
                                nodes_wanted() -- [node()]),

    case WorkingNodes of
        [] -> exit(nonode);
        [N|_] -> N
    end.

% Returns nodes_actual_proper(), but with self node() filtered out.
% This is not the same as nodes([visible]), because this function may
% return a subset of nodes([visible]), similar to nodes_actual_proper().

nodes_actual_other() ->
    lists:subtract(nodes_actual_proper(), [node()]).

nodes_wanted() ->
    gen_server:call(?MODULE, nodes_wanted).

% API's used as callbacks that are invoked when ns_config
% keys have changed.

nodes_wanted_updated() ->
    gen_server:cast(?MODULE, nodes_wanted_updated).

%% gen_server implementation

init([]) ->
    ?log_debug("Initting ns_node_disco with ~p", [nodes()]),
    %% Proactively run one round of reconfiguration update.
    %% It may take longer than SYNC_TIMEOUT to complete if nodes are down.
    misc:wait_for_process(do_nodes_wanted_updated(do_nodes_wanted()),
                          ?SYNC_TIMEOUT),
    % Register for nodeup/down messages as handle_info callbacks.
    ok = net_kernel:monitor_nodes(true, [nodedown_reason]),
    timer:send_interval(?PING_FREQ, ping_all),
    self() ! notify_clients,
    % Track the last list of actual ndoes.
    {ok, #state{nodes = []}}.

terminate(_Reason, _State) ->
    ok.
code_change(_OldVsn, State, _) -> {ok, State}.

handle_cast(nodes_wanted_updated, State) ->
    self() ! notify_clients,
    do_nodes_wanted_updated(do_nodes_wanted()),
    {noreply, State};

handle_cast(we_were_shunned, #state{we_were_shunned = true} = State) ->
    {noreply, State};

handle_cast({we_were_shunned, NodeList}, State) ->
    %% Must have been shunned while we were down. Leave the cluster.
    ?log_info("We've been shunned (nodes_wanted = ~p). "
              "Leaving cluster.", [NodeList]),
    ns_cluster:leave_async(),
    {noreply, State#state{we_were_shunned = true}};

handle_cast(_Msg, State)       -> {noreply, State}.

% Read from ns_config nodes_wanted, and add ourselves to the
% nodes_wanted list, if not already there.

handle_call({register_node_renaming_txn, Pid}, _From, State) ->
    case State of
        #state{node_renaming_txn_mref = undefined} ->
            MRef = erlang:monitor(process, Pid),
            NewState = State#state{node_renaming_txn_mref = MRef},
            {reply, ok, NewState};
        _ ->
            {reply, already_doing_renaming, State}
    end;
handle_call(nodes_actual_proper, _From, State) ->
    {reply, do_nodes_actual_proper(), State};

handle_call(nodes_wanted, _From, State) ->
    {reply, do_nodes_wanted(), State};

handle_call(Msg, _From, State) ->
    ?log_warning("Unhandled ~p call: ~p", [?MODULE, Msg]),
    {reply, error, State}.

handle_info({'DOWN', MRef, _, _, _}, #state{node_renaming_txn_mref = MRef} = State) ->
    self() ! notify_clients,
<<<<<<< HEAD
    {noreply, State#state{node_renaming_txn_mref = undefined}};
handle_info({nodeup, Node}, State) ->
    ?user_log(?NODE_UP, "Node ~p saw that node ~p came up.",
              [node(), Node]),
=======
    {noreply, State#state{node_renaming_txt_mref = undefined}};
handle_info({nodeup, Node, InfoList}, State) ->
    ?user_log(?NODE_UP, "Node ~p saw that node ~p came up. Tags: ~p",
              [node(), Node, InfoList]),
>>>>>>> 9a4380c2
    self() ! notify_clients,
    {noreply, State};

handle_info({nodedown, Node, InfoList}, State) ->
    ?user_log(?NODE_DOWN, "Node ~p saw that node ~p went down. Details: ~p",
              [node(), Node, InfoList]),
    self() ! notify_clients,
    {noreply, State};

handle_info(notify_clients, State) ->
    misc:flush(notify_clients),
    State2 = do_notify(State),
    {noreply, State2};

handle_info(ping_all, State) ->
    misc:flush(ping_all),
    spawn_link(fun ping_all/0),
    {noreply, State};

handle_info(Msg, State) ->
    ?log_warning("dropping unknown message on the floor:~n~p", [Msg]),
    {noreply, State}.

% -----------------------------------------------------------

% Read from ns_config nodes_wanted.

do_nodes_wanted() ->
    case ns_config:search(ns_config:get(), nodes_wanted) of
        {value, L} -> lists:usort(L);
        false      -> []
    end.

%% The core of what happens when nodelists change
%% only used by do_nodes_wanted_updated
do_nodes_wanted_updated_fun(NodeListIn) ->
    {ok, _Cookie} = ns_cookie_manager:cookie_sync(),
    NodeList = lists:usort(NodeListIn),
    ?log_debug("ns_node_disco: nodes_wanted updated: ~p, with cookie: ~p",
               [NodeList, erlang:get_cookie()]),
    PongList = lists:filter(fun(N) ->
                                    net_adm:ping(N) == pong
                            end,
                            NodeList),
    ?log_debug("ns_node_disco: nodes_wanted pong: ~p, with cookie: ~p",
               [PongList, erlang:get_cookie()]),
    case lists:member(node(), NodeList) of
        true ->
            ok;
        false ->
            gen_server:cast(ns_node_disco, {we_were_shunned, NodeList})
    end,
    ok.

%% Run do_nodes_wanted_updated_fun in a process, return the Pid.
do_nodes_wanted_updated(NodeListIn) ->
    spawn(fun() -> do_nodes_wanted_updated_fun(NodeListIn) end).

% Returns a subset of the nodes_wanted() that we see.  This is not the
% same as nodes([this, visible]) because this function may return a
% subset of nodes([this, visible]).  eg, many nodes might be visible
% at the OTP level.  But the caller only cares about the subset
% of nodes that are on the nodes_wanted() list.

do_nodes_actual_proper() ->
    Curr = nodes_actual(),
    Want = do_nodes_wanted(),
    Diff = lists:subtract(Curr, Want),
    lists:usort(lists:subtract(Curr, Diff)).

do_notify(#state{node_renaming_txn_mref = MRef} = State) when MRef =/= undefined ->
    State;
do_notify(#state{nodes = NodesOld} = State) ->
    NodesNew = do_nodes_actual_proper(),
    case NodesNew =:= NodesOld of
        true  -> State;
        false -> gen_event:notify(ns_node_disco_events,
                                  {ns_node_disco_events, NodesOld, NodesNew}),
                 State#state{nodes = NodesNew}
    end.

ping_all() ->
    lists:foreach(fun net_adm:ping/1, do_nodes_wanted()).

% -----------------------------------------------------------

ns_log_cat(?NODE_DOWN) ->
    warn;
ns_log_cat(_X) ->
    info.

ns_log_code_string(?NODE_UP) ->
    "node up";
ns_log_code_string(?NODE_DOWN) ->
    "node down".<|MERGE_RESOLUTION|>--- conflicted
+++ resolved
@@ -157,17 +157,10 @@
 
 handle_info({'DOWN', MRef, _, _, _}, #state{node_renaming_txn_mref = MRef} = State) ->
     self() ! notify_clients,
-<<<<<<< HEAD
     {noreply, State#state{node_renaming_txn_mref = undefined}};
-handle_info({nodeup, Node}, State) ->
-    ?user_log(?NODE_UP, "Node ~p saw that node ~p came up.",
-              [node(), Node]),
-=======
-    {noreply, State#state{node_renaming_txt_mref = undefined}};
 handle_info({nodeup, Node, InfoList}, State) ->
     ?user_log(?NODE_UP, "Node ~p saw that node ~p came up. Tags: ~p",
               [node(), Node, InfoList]),
->>>>>>> 9a4380c2
     self() ! notify_clients,
     {noreply, State};
 
