% Copyright (c) 2009, NorthScale, Inc.
% Copyright (c) 2008, Cliff Moon
% Copyright (c) 2008, Powerset, Inc
%
% All rights reserved.
%
% Redistribution and use in source and binary forms, with or without
% modification, are permitted provided that the following conditions
% are met:
%
% * Redistributions of source code must retain the above copyright
% notice, this list of conditions and the following disclaimer.
% * Redistributions in binary form must reproduce the above copyright
% notice, this list of conditions and the following disclaimer in the
% documentation and/or other materials provided with the distribution.
% * Neither the name of Powerset, Inc nor the names of its
% contributors may be used to endorse or promote products derived from
% this software without specific prior written permission.
%
% THIS SOFTWARE IS PROVIDED BY THE COPYRIGHT HOLDERS AND CONTRIBUTORS
% "AS IS" AND ANY EXPRESS OR IMPLIED WARRANTIES, INCLUDING, BUT NOT
% LIMITED TO, THE IMPLIED WARRANTIES OF MERCHANTABILITY AND FITNESS
% FOR A PARTICULAR PURPOSE ARE DISCLAIMED. IN NO EVENT SHALL THE
% COPYRIGHT OWNER OR CONTRIBUTORS BE LIABLE FOR ANY DIRECT, INDIRECT,
% INCIDENTAL, SPECIAL, EXEMPLARY, OR CONSEQUENTIAL DAMAGES (INCLUDING,
% BUT NOT LIMITED TO, PROCUREMENT OF SUBSTITUTE GOODS OR SERVICES;
% LOSS OF USE, DATA, OR PROFITS; OR BUSINESS INTERRUPTION) HOWEVER
% CAUSED AND ON ANY THEORY OF LIABILITY, WHETHER IN CONTRACT, STRICT
% LIABILITY, OR TORT (INCLUDING NEGLIGENCE OR OTHERWISE) ARISING IN
% ANY WAY OUT OF THE USE OF THIS SOFTWARE, EVEN IF ADVISED OF THE
% POSSIBILITY OF SUCH DAMAGE.
%
% Original Author: Cliff Moon

-module(ns_config).

-behaviour(gen_server).

-include_lib("eunit/include/eunit.hrl").

-include("ns_common.hrl").

-define(DEFAULT_TIMEOUT, 15000).
-define(TERMINATE_SAVE_TIMEOUT, 10000).

%% log codes
-define(RELOAD_FAILED, 1).
-define(RESAVE_FAILED, 2).
-define(CONFIG_CONFLICT, 3).
-define(GOT_TERMINATE_SAVE_TIMEOUT, 4).

-export([eval/1,
         start_link/2, start_link/1,
         merge/1,
         get/2, get/1, get/0, set/2, set/1,
         cas_config/2,
         set_initial/2, update/2, update_key/2,
         update_sub_key/3, set_sub/2, set_sub/3,
         search_node/3, search_node/2, search_node/1,
         search_node_prop/3, search_node_prop/4,
         search_node_prop/5,
         search/2, search/1,
         search_prop/3, search_prop/4,
         search_prop_tuple/3, search_prop_tuple/4,
         search_raw/2,
         clear/0, clear/1,
         proplist_get_value/3,
         merge_kv_pairs/2,
         sync_announcements/0, get_kv_list/0, get_kv_list/1]).

-export([save_config_sync/1]).

% Exported for tests only
-export([save_file/3, load_config/3,
         load_file/2, save_config_sync/2, send_config/2]).

% A static config file is often hand edited.
% potentially with in-line manual comments.
%
% A dynamic config file is system generated and modified,
% such as due to changes from UI/admin-screen operations, or
% nodes getting added/removed, and gossiping about config
% information.
%
-include("ns_config.hrl").

%% gen_server callbacks

-export([init/1, handle_call/3, handle_cast/2, handle_info/2,
         terminate/2, code_change/3]).

-export([stop/0, reload/0, resave/0, reannounce/0, replace/1]).

%% API

eval(Fun) ->
    gen_server:call(?MODULE, {eval, Fun}).

start_link(Full) ->
    gen_server:start_link({local, ?MODULE}, ?MODULE, Full, []).

start_link(ConfigPath, PolicyMod) -> start_link([ConfigPath, PolicyMod]).

stop()       -> gen_server:cast(?MODULE, stop).
reload()     -> gen_server:call(?MODULE, reload).
resave()     -> gen_server:call(?MODULE, resave).
reannounce() -> gen_server:call(?MODULE, reannounce).

% ----------------------------------------

% Set & get configuration KVList, or [{Key, Val}*].
%
% ----------------------------------------

%% Merge another config rather than replacing ours
merge(KVList) ->
    gen_server:call(?MODULE, {merge, KVList}).

%% Set a value that will be overridden by any merged config
set_initial(Key, Value) ->
    ok = update_with_changes(fun (Config) ->
                                     NewPair = {Key, Value},
                                     {[NewPair], [NewPair | lists:keydelete(Key, 1, Config)]}
                             end).

update_config_key_rec(Key, Value, Rest, AccList) ->
    case Rest of
        [{Key, OldValue} = OldPair | XX] ->
            NewPair = case strip_metadata(OldValue) =:= strip_metadata(Value) of
                          true ->
                              OldPair;
                          _ ->
                              {Key, increment_vclock(Value, OldValue)}
                      end,
            [NewPair | lists:reverse(AccList, XX)];
        [Pair | XX2] ->
            update_config_key_rec(Key, Value, XX2, [Pair | AccList]);
        [] ->
            none
    end.

%% updates KVList with {Key, Value}. Places new tuple at the beginning
%% of list and removes old version for rest of list
update_config_key(Key, Value, KVList) ->
    case update_config_key_rec(Key, Value, KVList, []) of
        none -> [{Key, Value} | KVList];
        NewList -> NewList
    end.

%% Replaces config key-value pairs by NewConfig if they're still equal
%% to OldConfig. Returns true on success.
cas_config(NewConfig, OldConfig) ->
    gen_server:call(?MODULE, {cas_config, NewConfig, OldConfig}).

set(Key, Value) ->
    ok = update_with_changes(fun (Config) ->
                                     NewList = update_config_key(Key, Value, Config),
                                     {[hd(NewList)], NewList}
                             end).

%% Updates Config with list of {Key, Value} pairs. Places new pairs at
%% the beginning of new list and removes old occurences of that keys.
%% Returns pair: {NewPairs, NewConfig}, where NewPairs is list of
%% updated KV pairs (with updated vclocks, if needed).
%%
%% Last parameter is accumulator. It's appended to NewPairs list.
set_kvlist([], Config, NewPairs) ->
    {NewPairs, Config};
set_kvlist([{Key, Value} | Rest], Config, NewPairs) ->
    NewList = update_config_key(Key, Value, Config),
    set_kvlist(Rest, NewList, [hd(NewList) | NewPairs]).

set(KVList) ->
    ok = update_with_changes(fun (Config) ->
                                     set_kvlist(KVList, Config, [])
                             end).

replace(KVList) -> gen_server:call(?MODULE, {replace, KVList}).

%% update config by applying Fun to it. Fun should return a pair
%% {NewPairs, NewConfig} where NewConfig is new config and NewPairs is
%% list of changed pairs. That list of changed pairs is announced via
%% ns_config_events.
update_with_changes(Fun) ->
    gen_server:call(?MODULE, {update_with_changes, Fun}).

%% updates config by applying Fun to every {Key, Value} pair. Fun
%% should return either new pair or Sentinel. In first case the pair
%% is replaced with it's new value. In later case the pair is removed
%% from config.
%%
%% Function returns a pair {NewPairs, NewConfig} where NewConfig is
%% new config and NewPairs is list of changed pairs
do_update_rec(_Fun, _Sentinel, [], NewConfig, NewPairs) ->
    {NewPairs, NewConfig};
do_update_rec(Fun, Sentinel, [Pair | Rest], NewConfig, NewPairs) ->
    StrippedPair = case Pair of
                       {K0, [_|_] = V0} -> {K0, strip_metadata(V0)};
                       _ -> Pair
                   end,
    case Fun(StrippedPair) of
        StrippedPair ->
            do_update_rec(Fun, Sentinel, Rest, [Pair | NewConfig], NewPairs);
        Sentinel ->
            do_update_rec(Fun, Sentinel, Rest, NewConfig, NewPairs);
        {K, Data} ->
            {_, OldValue} = Pair,
            NewPair = {K, increment_vclock(Data, OldValue)},
            do_update_rec(Fun, Sentinel, Rest, [NewPair | NewConfig], [NewPair | NewPairs])
    end.

update(Fun, Sentinel) ->
    update_with_changes(fun (Config) ->
                                do_update_rec(Fun, Sentinel, Config, [], [])
                        end).

%% Applies given Fun to value of given Key. The Key must exist.
update_key(Key, Fun) ->
    update_with_changes(fun (Config) ->
                                case lists:keyfind(Key, 1, Config) of
                                    {_, OldValue} ->
                                        StrippedValue = strip_metadata(OldValue),
                                        case Fun(StrippedValue) of
                                            StrippedValue ->
                                                {[], Config};
                                            NewValue ->
                                                NewConfig = update_config_key(Key, NewValue, Config),
                                                {[hd(NewConfig)], NewConfig}
                                        end
                                end
                        end).

update_sub_key(Key, SubKey, Fun) ->
    update_key(Key, fun (PList) ->
                            RV = misc:key_update(SubKey, PList, Fun),
                            case RV of
                                false -> PList;
                                _ -> RV
                            end
                    end).

%% Set subkey to a certain value. If subkey already exists then its value is
%% replaced. Otherwise it is created.
set_sub(Key, SubKey, Value) ->
    Replace = fun (_) -> Value end,
    ok = update_key(Key,
                    fun (PList) ->
                            case misc:key_update(SubKey, PList, Replace) of
                                false ->
                                    [ {SubKey, Value} | PList ];
                                RV -> RV
                            end
                    end).

%% Set subkeys of certain key in config. If some of the subkeys do not exist
%% they are created.
set_sub(Key, SubKVList) ->
    ok = update_key(Key,
                    fun (PList) ->
                            set_sub_kvlist(PList, SubKVList)
                    end).

set_sub_kvlist(PList, []) ->
    PList;
set_sub_kvlist(PList, [ {SubKey, Value} | Rest ]) ->
    Replace = fun (_) -> Value end,
    NewPList =
        case misc:key_update(SubKey, PList, Replace) of
            false ->
                [ {SubKey, Value} | PList ];
            RV -> RV
        end,
    set_sub_kvlist(NewPList, Rest).


clear() -> clear([]).
clear(Keep) -> gen_server:call(?MODULE, {clear, Keep}).

% ----------------------------------------

% Returns an opaque Config object that's a snapshot of the configuration.
% The Config object can be passed to the search*() related set
% of functions.

get()              -> diag_handler:diagnosing_timeouts(
                        fun () ->
                                gen_server:call(?MODULE, get)
                        end).
get(Node)          -> ?MODULE:get(Node, ?DEFAULT_TIMEOUT).
get(Node, Timeout) -> gen_server:call({?MODULE, Node}, get, Timeout).

-spec get_kv_list() -> [{term(), term()}].
get_kv_list() -> get_kv_list(?DEFAULT_TIMEOUT).

-spec get_kv_list(timeout()) -> [{term(), term()}].
get_kv_list(Timeout) -> config_dynamic(ns_config:get(node(), Timeout)).

% ----------------------------------------

search(Key) -> search(?MODULE:get(), Key).

search_node(Key) -> search_node(?MODULE:get(), Key).

search(Config, Key) ->
    case search_raw(Config, Key) of
        {value, X} -> {value, strip_metadata(X)};
        false      -> false
    end.

search_node(Config, Key) ->
    search_node(node(), Config, Key).

search_node(Node, Config, Key) ->
    case search(Config, {node, Node, Key}) of
        {value, '_use_global_value'} ->
            search(Config, Key);
        {value, _} = V ->
            V;
        false ->
            search(Config, Key)
    end.

% Returns the Value or undefined.

search_prop(Config, Key, SubKey) ->
    search_prop(Config, Key, SubKey, undefined).

search_node_prop(Config, Key, SubKey) ->
    search_node_prop(node(), Config, Key, SubKey, undefined).

% Returns the Value or the DefaultSubVal.

search_prop(Config, Key, SubKey, DefaultSubVal) ->
    case search(Config, Key) of
        {value, PropList} ->
            proplists:get_value(SubKey, PropList, DefaultSubVal);
        false ->
            DefaultSubVal
    end.

search_node_prop(Node, Config, Key, SubKey) when is_atom(Node) ->
    search_node_prop(Node, Config, Key, SubKey, undefined);
search_node_prop(Config, Key, SubKey, DefaultSubVal) ->
    search_node_prop(node(), Config, Key, SubKey, DefaultSubVal).

search_node_prop(Node, Config, Key, SubKey, DefaultSubVal) ->
    case search_node(Node, Config, Key) of
        {value, PropList} ->
            case proplists:get_value(SubKey, PropList, DefaultSubVal) of
                '_use_global_value' ->
                    search_prop(Config, Key, SubKey, DefaultSubVal);
                V ->
                    V
            end;
        false ->
            DefaultSubVal
    end.

% Returns the full KeyValTuple (eg, {Key, Val}) or undefined.

search_prop_tuple(Config, Key, SubKey) ->
    search_prop_tuple(Config, Key, SubKey, undefined).

% Returns the full KeyValTuple (eg, {Key, Val}) or the DefaultTuple.

search_prop_tuple(Config, Key, SubKey, DefaultTuple) ->
    case search(Config, Key) of
        {value, PropList} ->
            % We have our own proplist_get_value implementation because
            % the tuples in our config might not be clean {Key, Val}
            % 2-tuples, but might look like {Key, Val, More, Stuff},
            % and we want to return the full tuple.
            %
            % proplists:get_value(SubKey, PropList, DefaultSubVal);
            %
            proplist_get_value(SubKey, PropList, DefaultTuple);
        false ->
            DefaultTuple
    end.

% The search_raw API does not strip out metadata from results.

search_raw(undefined, _Key) -> false;
search_raw([], _Key)        -> false;
search_raw([KVList | Rest], Key) ->
    case lists:keysearch(Key, 1, KVList) of
        {value, {Key, V}} -> {value, V};
        _                 -> search_raw(Rest, Key)
    end;
search_raw({config, _Init, SL, DL, _PolicyMod}, Key) ->
    case search_raw(DL, Key) of
        {value, _} = R -> R;
        false          -> search_raw(SL, Key)
    end;
search_raw(#config{dynamic = DL, static = SL}, Key) ->
    case search_raw(DL, Key) of
        {value, _} = R -> R;
        false          -> search_raw(SL, Key)
    end.

%% Implementation

proplist_get_value(_Key, [], DefaultTuple) -> DefaultTuple;
proplist_get_value(Key, [KeyValTuple | Rest], DefaultTuple) ->
    case element(1, KeyValTuple) =:= Key of
        true  -> KeyValTuple;
        false -> proplist_get_value(Key, Rest, DefaultTuple)
    end.

% Removes metadata like METADATA_VCLOCK from results.
strip_metadata([{'_vclock', _} | Rest]) ->
    Rest;
strip_metadata(Value) ->
    Value.

extract_vclock([{'_vclock', Clock} | _]) -> Clock;
extract_vclock(_Value) -> [].

%% Increment the vclock in V2 and replace the one in V1
increment_vclock(NewValue, OldValue) ->
    OldVClock = extract_vclock(OldValue),
    NewVClock = lists:sort(vclock:increment(node(), OldVClock)),
    [{?METADATA_VCLOCK, NewVClock} | strip_metadata(NewValue)].

%% Set the vclock in NewValue to one that descends from both
merge_vclocks(NewValue, OldValue) ->
    NewValueVClock = extract_vclock(NewValue),
    OldValueVClock = extract_vclock(OldValue),
    case NewValueVClock =:= [] andalso OldValueVClock =:= [] of
        true ->
            NewValue;
        _ ->
            NewVClock = lists:sort(vclock:merge([OldValueVClock, NewValueVClock])),
            [{?METADATA_VCLOCK, NewVClock} | strip_metadata(NewValue)]
    end.

%% gen_server callbacks

upgrade_config(Config) ->
    Upgrader = fun (Cfg) ->
                       (Cfg#config.policy_mod):upgrade_config(Cfg)
               end,
    do_upgrade_config(Config, Upgrader(Config), Upgrader).

do_upgrade_config(Config, [], _Upgrader) -> Config;
do_upgrade_config(Config, Changes, Upgrader) ->
    ?log_info("Upgrading config by changes:~n~p~n", [Changes]),
    ConfigList = config_dynamic(Config),
    NewList =
        lists:foldl(fun ({set, K,V}, Acc) ->
                            case lists:keyfind(K, 1, Acc) of
                                false ->
                                    [{K,V} | Acc];
                                {K, OldV} ->
                                    NewV =
                                        case is_list(OldV) of
                                            true ->
                                                case proplists:get_value(?METADATA_VCLOCK, OldV) of
                                                    undefined ->
                                                        %% no vclock on old value, don't set it
                                                        V;
                                                    _ ->
                                                        increment_vclock(V, OldV)
                                                end;
                                            _ -> V
                                        end,
                                    lists:keyreplace(K, 1, Acc, {K, NewV})
                            end
                    end,
                    ConfigList,
                    Changes),
    NewConfig = Config#config{dynamic=[NewList]},
    do_upgrade_config(NewConfig, Upgrader(NewConfig), Upgrader).

do_init(Config) ->
    erlang:process_flag(trap_exit, true),
    UpgradedConfig = upgrade_config(Config),
    InitialState =
        if
            UpgradedConfig =/= Config ->
                ?log_info("Upgraded initial config:~n~p~n", [UpgradedConfig]),
                initiate_save_config(UpgradedConfig);
            true ->
                UpgradedConfig
        end,
    {ok, InitialState}.

init({with_state, LoadedConfig} = Init) ->
    do_init(LoadedConfig#config{init = Init});
init({full, ConfigPath, DirPath, PolicyMod} = Init) ->
    case load_config(ConfigPath, DirPath, PolicyMod) of
        {ok, Config} ->
            do_init(Config#config{init = Init,
                                  saver_mfa = {?MODULE, save_config_sync, []}});
        Error ->
            {stop, Error}
    end;

init([ConfigPath, PolicyMod]) ->
    init({full, ConfigPath, undefined, PolicyMod}).

-spec wait_saver(#config{}, infinity | non_neg_integer()) -> {ok, #config{}} | timeout.
wait_saver(State, Timeout) ->
    case State#config.saver_pid of
        undefined -> {ok, State};
        Pid ->
            receive
                {'EXIT', Pid, _Reason} = X ->
                    {noreply, NewState} = handle_info(X, State),
                    wait_saver(NewState, Timeout)
            after Timeout ->
                    timeout
            end
    end.

terminate(_Reason, State) ->
    case wait_saver(State, ?TERMINATE_SAVE_TIMEOUT) of
        timeout ->
            ?user_log(?GOT_TERMINATE_SAVE_TIMEOUT,
                      "Termination wait for ns_config saver process timed out.~n");
        _ -> ok
    end.

code_change(_OldVsn, State, _Extra) -> {ok, State}.
handle_cast(stop, State) ->
    {stop, shutdown, State}.

handle_info({'EXIT', Pid, _},
            #config{saver_pid = MyPid,
                    pending_more_save = NeedMore} = State) when MyPid =:= Pid ->
    NewState = State#config{saver_pid = undefined},
    S = case NeedMore of
            true ->
                initiate_save_config(NewState);
            false ->
                NewState
        end,
    {noreply, S};
handle_info(_Info, State) ->
    {noreply, State}.

handle_call({eval, Fun}, _From, State) ->
    {reply, catch Fun(State), State};

handle_call(reload, _From, State) ->
    case init(State#config.init) of
        {ok, State2}  -> {reply, ok, State2};
        {stop, Error} -> ?user_log(?RELOAD_FAILED, "reload failed: ~p",
                                   [Error]),
                         {reply, {error, Error}, State}
    end;

handle_call(resave, _From, State) ->
    {reply, ok, initiate_save_config(State)};

handle_call(reannounce, _From, State) ->
    announce_changes(config_dynamic(State)),
    {reply, ok, State};

handle_call(get, _From, State) ->
    CompatibleState = {config, {}, State#config.static, State#config.dynamic, State#config.policy_mod},
    {reply, CompatibleState, State};

handle_call(get_raw, _From, State) -> {reply, State, State};

handle_call({replace, KVList}, _From, State) ->
    {reply, ok, State#config{dynamic = [KVList]}};

handle_call({update_with_changes, Fun}, From, State) ->
    OldList = config_dynamic(State),
    try Fun(OldList) of
        {NewPairs, NewConfig} ->
            announce_changes(NewPairs),
            handle_call(resave, From, State#config{dynamic=[NewConfig]})
    catch
        X:Error ->
            {reply, {X, Error, erlang:get_stacktrace()}, State}
    end;

handle_call({clear, Keep}, From, State) ->
    NewList = lists:filter(fun({K,_V}) -> lists:member(K, Keep) end,
                           config_dynamic(State)),
    {reply, _, NewState} = handle_call(resave, From, State#config{dynamic=[NewList]}),
    %% we ignore state from saver, 'cause we're going to reload it anyway
    wait_saver(NewState, infinity),
    handle_call(reload, From, State);

handle_call({cas_config, NewKVList, OldKVList}, _From, State) ->
    case OldKVList =:= hd(State#config.dynamic) of
        true ->
            NewState = State#config{dynamic = [NewKVList]},
            announce_changes(NewKVList -- OldKVList),
            {reply, true, initiate_save_config(NewState)};
        _ ->
            {reply, false, State}
    end.


%%--------------------------------------------------------------------

% TODO: We're currently just taking the first dynamic KVList,
%       and should instead be smushing all the dynamic KVLists together?
config_dynamic(#config{dynamic = [X | _]}) -> X;
config_dynamic(#config{dynamic = []})      -> [];
config_dynamic({config, _Init, _Static, Dynamic, _PolicyMod}) ->
    case Dynamic of
        [] -> Dynamic;
        [X | _] -> X
    end.

%%--------------------------------------------------------------------

dynamic_config_path(DirPath) ->
    C = filename:join(DirPath, "config.dat"),
    ok = filelib:ensure_dir(C),
    C.

load_config(ConfigPath, DirPath, PolicyMod) ->
    DefaultConfig = PolicyMod:default(),
    % Static config file.
    case load_file(txt, ConfigPath) of
        {ok, S} ->
            % Dynamic data directory.
            DirPath2 =
                case DirPath of
                    undefined ->
                        {value, DP} = search([S, DefaultConfig], directory),
                        DP;
                    _ -> DirPath
                end,
            % Dynamic config file.
            C = dynamic_config_path(DirPath2),
            ok = filelib:ensure_dir(C),
            D = case load_file(bin, C) of
                    {ok, DRead} -> DRead;
                    _           -> []
                end,
            {_, DynamicPropList} = lists:foldl(fun (Tuple, {Seen, Acc}) ->
                                                       K = element(1, Tuple),
                                                       case sets:is_element(K, Seen) of
                                                           true -> {Seen, Acc};
                                                           false -> {sets:add_element(K, Seen),
                                                                     [Tuple | Acc]}
                                                       end
                                               end,
                                               {sets:from_list([directory]), []},
                                               lists:append(D ++ [S, DefaultConfig])),
            {ok, #config{static = [S, DefaultConfig],
                         dynamic = [lists:keysort(1, DynamicPropList)],
                         policy_mod = PolicyMod}};
        E -> E
    end.

save_config_sync(#config{dynamic = D}, DirPath) ->
    C = dynamic_config_path(DirPath),
    ok = save_file(bin, C, D),
    ok.

save_config_sync(Config) ->
    {value, DirPath} = search(Config, directory),
    save_config_sync(Config, DirPath).

initiate_save_config(Config) ->
    case Config#config.saver_pid of
        undefined ->
            {M, F, ASuffix} = Config#config.saver_mfa,
            A = [Config | ASuffix],
            Pid = spawn_link(M, F, A),
            Config#config{saver_pid = Pid,
                          pending_more_save = false};
        _ ->
            Config#config{pending_more_save = true}
    end.

announce_changes([]) -> ok;
announce_changes(KVList) ->
    % Fire a event per changed key.
    lists:foreach(fun ({Key, Value}) ->
                          gen_event:notify(ns_config_events,
                                           {Key, strip_metadata(Value)})
                  end,
                  KVList),
    % Fire a generic event that 'something changed'.
    gen_event:notify(ns_config_events, KVList).

load_file(txt, ConfigPath) -> read_includes(ConfigPath);

load_file(bin, ConfigPath) ->
    case file:read_file(ConfigPath) of
        {ok, <<>>} -> not_found;
        {ok, B}    -> {ok, binary_to_term(B)};
        _          -> not_found
    end.

save_file(bin, ConfigPath, X) ->
    TempFile = path_config:tempfile(filename:dirname(ConfigPath),
                                    filename:basename(ConfigPath),
                                    ".tmp"),
    {ok, F} = file:open(TempFile, [write, raw]),
    ok = file:write(F, term_to_binary(X)),
    ok = file:sync(F),
    ok = file:close(F),
    file:rename(TempFile, ConfigPath).

-spec merge_kv_pairs([{term(), term()}], [{term(), term()}]) -> [{term(), term()}].
merge_kv_pairs(RemoteKVList, LocalKVList) when RemoteKVList =:= LocalKVList -> LocalKVList;
merge_kv_pairs(RemoteKVList, LocalKVList) ->
    RemoteKVList1 = lists:sort(RemoteKVList),
    LocalKVList1 = lists:sort(LocalKVList),
    Merger = fun (_, {directory, _} = LP) ->
                     LP;
                 ({_, RV} = RP, {_, LV} = LP) ->
                     if
                         is_list(RV) orelse is_list(LV) ->
                             merge_list_values(RP, LP);
                         true ->
                             RP
                     end
             end,
    misc:ukeymergewith(Merger, 1, RemoteKVList1, LocalKVList1).

-spec merge_list_values({term(), term()}, {term(), term()}) -> {term(), term()}.
merge_list_values({_K, RV} = RP, {_, LV} = _LP) when RV =:= LV -> RP;
merge_list_values({K, RV} = RP, {_, LV} = LP) ->
    RClock = extract_vclock(RV),
    LClock = extract_vclock(LV),
    case {vclock:descends(RClock, LClock),
          vclock:descends(LClock, RClock)} of
        {X, X} ->
            case strip_metadata(RV) =:= strip_metadata(LV) of
                true ->
                    lists:max([LP, RP]);
                false ->
                    V = case vclock:likely_newer(LClock, RClock) of
                            true ->
                                ?user_log(?CONFIG_CONFLICT,
                                          "Conflicting configuration changes to field "
                                          "~p:~n~p and~n~p, choosing the former, which looks newer.~n",
                                          [K, LV, RV]),
                                LV;
                            false ->
                                ?user_log(?CONFIG_CONFLICT,
                                          "Conflicting configuration changes to field "
                                          "~p:~n~p and~n~p, choosing the former.~n",
                                          [K, RV, LV]),
                                RV
                        end,
                    %% Increment the merged vclock so we don't pingpong
                    {K, increment_vclock(V, merge_vclocks(RV, LV))}
            end;
        {true, false} -> RP;
        {false, true} -> LP
    end.

read_includes(Path) -> read_includes([{include, Path}], []).

read_includes([{include, Path} | Terms], Acc) ->
  case file:consult(Path) of
    {ok, IncTerms}  -> read_includes(IncTerms ++ Terms, Acc);
    {error, enoent} -> {error, {bad_config_path, Path}};
    Error           -> Error
  end;
read_includes([X | Rest], Acc) -> read_includes(Rest, [X | Acc]);
read_includes([], Result)      -> {ok, lists:reverse(Result)}.

%% waits till all config change notifications are processed by
%% ns_config_events
sync_announcements() ->
    gen_event:sync_notify(ns_config_events,
                          barrier).

-ifdef(EUNIT).

setup_path_config() ->
    ets:new(path_config_override, [public, named_table, {read_concurrency, true}]),
    [ets:insert(path_config_override, {K, "."}) || K <- [path_config_tmpdir, path_config_datadir,
                                                         path_config_bindir, path_config_libdir,
                                                         path_config_etcdir]].

teardown_path_config() ->
    ets:delete(path_config_override).

do_setup() ->
    mock_gen_server:start_link({local, ?MODULE}),
    setup_path_config(),
    ok.

shutdown_process(Name) ->
    OldWaitFlag = erlang:process_flag(trap_exit, true),
    try
        Pid = whereis(Name),
        exit(Pid, shutdown),
        receive
            {'EXIT', Pid, _} -> ok
        end
    catch Kind:What ->
            io:format("Ignoring ~p:~p while shutting down ~p~n", [Kind, What, Name])
    end,
    erlang:process_flag(trap_exit, OldWaitFlag).

do_teardown(_V) ->
    teardown_path_config(),
    shutdown_process(?MODULE),
    ok.

all_test_() ->
    [{spawn, {foreach, fun do_setup/0, fun do_teardown/1,
              [fun test_setup/0,
               fun test_set/0,
               {"test_cas_config", fun test_cas_config/0},
               fun test_update_config/0,
               fun test_set_kvlist/0,
               fun test_update/0]}},
     {spawn, {foreach, fun setup_with_saver/0, fun teardown_with_saver/1,
              [fun test_with_saver_stop/0,
               fun test_clear/0,
               fun test_with_saver_set_and_stop/0,
               fun test_clear_with_concurrent_save/0]}}].

test_setup() ->
    F = fun () -> ok end,
    mock_gen_server:stub_call(?MODULE,
                              update_with_changes,
                              fun ({update_with_changes, X}) ->
                                      X
                              end),
    ?assertEqual(F, gen_server:call(ns_config, {update_with_changes, F})).

-define(assertConfigEquals(A, B), ?assertEqual(lists:sort([{K, strip_metadata(V)} || {K,V} <- A]),
                                               lists:sort([{K, strip_metadata(V)} || {K,V} <- B]))).

test_set() ->
    Self = self(),
    mock_gen_server:stub_call(?MODULE,
                              update_with_changes,
                              fun (Msg) ->
                                      Self ! Msg, ok
                              end),
    ns_config:set(test, 1),
    Updater0 = (fun () -> receive {update_with_changes, F} -> F end end)(),

    ?assertConfigEquals([{test, 1}], element(2, Updater0([]))),
    %% this is initial set, so no vclock
    {[{test, 1}], Val2} = Updater0([{foo, 2}]),
    ?assertConfigEquals([{test, 1}, {foo, 2}], Val2),

    %% and here we're changing value, so expecting vclock
    {[{test, [{'_vclock', [_]} | 1]}], Val3} =
        Updater0([{foo, [{k, 1}, {v, 2}]},
                  {xar, true},
                  {test, [{a, b}, {c, d}]}]),

    ?assertConfigEquals([{foo, [{k, 1}, {v, 2}]},
                         {xar, true},
                         {test, 1}], Val3),

    SetVal1 = [{suba, true}, {subb, false}],
    ns_config:set(test, SetVal1),
    Updater1 = (fun () -> receive {update_with_changes, F} -> F end end)(),

    {[{test, SetVal1Actual1}], Val4} = Updater1([{test, [{suba, false}, {subb, true}]}]),
    MyNode = node(),
    ?assertMatch([{'_vclock', [{MyNode, _}]} | SetVal1], SetVal1Actual1),
    ?assertEqual(SetVal1, strip_metadata(SetVal1Actual1)),
    ?assertMatch([{test, SetVal1Actual1}], Val4).

test_cas_config() ->
    Self = self(),
    {ok, _FakeConfigEvents} = gen_event:start_link({local, ns_config_events}),
    try
        do_test_cas_config(Self)
    after
        (catch shutdown_process(ns_config_events)),
        (catch erlang:unregister(ns_config_events))
    end.

do_test_cas_config(Self) ->
    mock_gen_server:stub_call(?MODULE,
                              cas_config,
                              fun (Msg) ->
                                      Self ! Msg, ok
                              end),
    ns_config:cas_config(new, old),
    receive
        {cas_config, new, old} ->
            ok
    after 0 ->
            exit(missing_cas_config_msg)
    end,

    Config = #config{dynamic=[[{a,1},{b,1}]],
                     saver_mfa = {?MODULE, send_config, [Self]},
                     saver_pid = Self,
                     pending_more_save = true},
    ?assertEqual([{a,1},{b,1}], config_dynamic(Config)),


    {reply, true, NewConfig} = handle_call({cas_config, [{a,2}], config_dynamic(Config)}, [], Config),
    ?assertEqual(NewConfig, Config#config{dynamic=[config_dynamic(NewConfig)]}),
    ?assertEqual([{a,2}], config_dynamic(NewConfig)),

    {reply, false, NewConfig} = handle_call({cas_config, [{a,3}], config_dynamic(Config)}, [], NewConfig).


test_update_config() ->
    ?assertConfigEquals([{test, 1}], update_config_key(test, 1, [])),
    ?assertConfigEquals([{test, 1},
                         {foo, [{k, 1}, {v, 2}]},
                         {xar, true}],
                        update_config_key(test, 1, [{foo, [{k, 1}, {v, 2}]},
                                                    {xar, true},
                                                    {test, [{a, b}, {c, d}]}])).

test_set_kvlist() ->
    {NewPairs, [{foo, FooVal},
                {bar, false},
                {baz, [{nothing, false}]}]} =
        set_kvlist([{bar, false},
                    {foo, [{suba, a}, {subb, b}]}],
                   [{baz, [{nothing, false}]},
                    {foo, [{suba, undefined}, {subb, unlimited}]}], []),
    ?assertConfigEquals(NewPairs, [{foo, FooVal}, {bar, false}]),
    MyNode = node(),
    ?assertMatch([{'_vclock', [{MyNode, _}]}, {suba, a}, {subb, b}],
                 FooVal).

test_update() ->
    Self = self(),
    mock_gen_server:stub_call(?MODULE,
                              update_with_changes,
                              fun (Msg) ->
                                      Self ! Msg, ok
                              end),
    RecvUpdater = fun () ->
                          receive
                              {update_with_changes, F} -> F
                          end
                  end,

    OldConfig = [{dont_change, 1},
                 {erase, 2},
                 {list_value, [{'_vclock', [{'n@never-really-possible-hostname', {1, 12345}}]},
                               {a, b}, {c, d}]},
                 {a, 3},
                 {b, 4}],
    BlackSpot = make_ref(),
    ns_config:update(fun ({dont_change, _} = P) -> P;
                         ({erase, _}) -> BlackSpot;
                         ({list_value, V}) -> {list_value, [V | V]};
                         ({K, V}) -> {K, -V}
                     end, BlackSpot),
    Updater = RecvUpdater(),
    {Changes, NewConfig} = Updater(OldConfig),

    ?assertConfigEquals(Changes ++ [{dont_change, 1}],
                        NewConfig),
    ?assertEqual(lists:keyfind(dont_change, 1, Changes), false),

    ?assertEqual(lists:sort([dont_change, list_value, a, b]), lists:sort(proplists:get_keys(NewConfig))),

    {list_value, [{'_vclock', Clocks} | ListValues]} = lists:keyfind(list_value, 1, NewConfig),

    ?assertEqual({'n@never-really-possible-hostname', {1, 12345}},
                 lists:keyfind('n@never-really-possible-hostname', 1, Clocks)),
    MyNode = node(),
    ?assertMatch([{MyNode, _}], lists:keydelete('n@never-really-possible-hostname', 1, Clocks)),

    ?assertEqual([[{a, b}, {c, d}], {a, b}, {c, d}], ListValues),

    ?assertEqual(-3, strip_metadata(proplists:get_value(a, NewConfig))),
    ?assertEqual(-4, strip_metadata(proplists:get_value(b, NewConfig))),

    ?assertMatch([{N, _}] when N =:= node(), extract_vclock(proplists:get_value(a, NewConfig))),
    ?assertMatch([{N, _}] when N =:= node(), extract_vclock(proplists:get_value(b, NewConfig))),

    ns_config:update_key(a, fun (3) -> 10 end),
    Updater2 = RecvUpdater(),
    {[{a, [{'_vclock', [_]} | 10]}], NewConfig2} = Updater2(OldConfig),

    ?assertConfigEquals([{a, 10} | lists:keydelete(a, 1, OldConfig)], NewConfig2),
    ok.

send_config(Config, Pid) ->
    Ref = erlang:make_ref(),
    Pid ! {saving, Ref, Config, self()},
    receive
        {Ref, Reply} ->
            Reply
    end.

setup_with_saver() ->
    {ok, _} = gen_event:start_link({local, ns_config_events}),
    Parent = self(),
    setup_path_config(),
    %% we don't want to kill this process when ns_config server dies,
    %% but we wan't to kill ns_config process when this process dies
    spawn(fun () ->
<<<<<<< HEAD
                  Cfg = #config{dynamic = [[{config_version, {2,0}},
=======
                  Cfg = #config{dynamic = [[{config_version, {1,7,2}},
>>>>>>> bcb8304c
                                            {a, [{b, 1}, {c, 2}]},
                                            {d, 3}]],
                                policy_mod = ns_config_default,
                                saver_mfa = {?MODULE, send_config, [save_config_target]}},
                  {ok, _} = ns_config:start_link({with_state,
                                                  Cfg}),
                  MRef = erlang:monitor(process, Parent),
                  receive
                      {'DOWN', MRef, _, _, _} ->
                          ?debugFmt("Commiting suicide~n", []),
                          exit(death)
                  end
          end).

kill_and_wait(undefined) -> ok;
kill_and_wait(Pid) ->
    (catch erlang:unlink(Pid)),
    exit(Pid, kill),
    MRef = erlang:monitor(process, Pid),
    receive
        {'DOWN', MRef, _, _, _} -> ok
    end.

teardown_with_saver(_) ->
    teardown_path_config(),
    kill_and_wait(whereis(ns_config)),
    kill_and_wait(whereis(ns_config_events)),
    ok.

fail_on_incoming_message() ->
    receive
        X ->
            exit({i_dont_expect_anything, X})
    after
        0 -> ok
    end.

test_with_saver_stop() ->
    do_test_with_saver(fun (_Pid) ->
                               gen_server:cast(?MODULE, stop)
                       end,
                       fun () ->
                               ok
                       end).

test_with_saver_set_and_stop() ->
    do_test_with_saver(fun (_Pid) ->
                               %% check that pending_more_save is false
                               Cfg1 = gen_server:call(ns_config, get_raw),
                               ?assertEqual(false, Cfg1#config.pending_more_save),

                               %% send last mutation
                               ns_config:set(d, 10),

                               %% check that pending_more_save is false
                               Cfg2 = gen_server:call(ns_config, get_raw),
                               ?assertEqual(true, Cfg2#config.pending_more_save),

                               %% and kill ns_config
                               gen_server:cast(?MODULE, stop)
                       end,
                       fun () ->
                               %% wait for last save request and confirm it
                               receive
                                   {saving, Ref, _Conf, Pid} ->
                                       Pid ! {Ref, ok};
                                   X ->
                                       exit({unexpected_message, X})
                               end,
                               ok
                       end).

do_test_with_saver(KillerFn, PostKillerFn) ->
    erlang:process_flag(trap_exit, true),
    true = erlang:register(save_config_target, self()),

    ?assertEqual({value, 3}, ns_config:search(d)),
    ?assertEqual(2, ns_config:search_prop(ns_config:get(), a, c)),

    ns_config:set(d, 4),

    {NewConfig1, Ref1, Pid1} = receive
                                   {saving, R, C, P} -> {C, R, P}
                               end,

    fail_on_incoming_message(),

    ?assertEqual({value, 4}, ns_config:search(NewConfig1, d)),

    ns_config:set(d, 5),

    %% ensure that save request is not sent while first is not yet
    %% complete
    fail_on_incoming_message(),

    %% and actually check that pending_more_save is true
    Cfg1 = gen_server:call(ns_config, get_raw),
    ?assertEqual(true, Cfg1#config.pending_more_save),

    %% now signal save completed
    Pid1 ! {Ref1, ok},

    %% expect second save request immediately
    {_, Ref2, Pid2} = receive
                          {saving, R1, C1, P1} -> {C1, R1, P1}
                      end,

    Cfg2 = gen_server:call(ns_config, get_raw),
    ?assertEqual(false, Cfg2#config.pending_more_save),

    Pid = whereis(ns_config),
    erlang:monitor(process, Pid),

    %% send termination request, but before completing second save
    %% request
    KillerFn(Pid),

    fail_on_incoming_message(),

    %% now confirm second save
    Pid2 ! {Ref2, ok},

    PostKillerFn(),

    %% await ns_config death
    receive
        {'DOWN', _MRef, process, Pid, Reason} ->
            ?assertEqual(shutdown, Reason)
    end,

    %% make sure there are no unhandled messages
    fail_on_incoming_message(),

    ok.

test_clear() ->
    erlang:process_flag(trap_exit, true),
    true = erlang:register(save_config_target, self()),

    ?assertEqual({value, 3}, ns_config:search(d)),
    ?assertEqual(2, ns_config:search_prop(ns_config:get(), a, c)),

    ns_config:set(d, 4),

    NewConfig1 = receive
                     {saving, Ref1, C, Pid1} ->
                         Pid1 ! {Ref1, ok},
                         C
                 end,

    fail_on_incoming_message(),

    ?assertEqual({value, 4}, ns_config:search(NewConfig1, d)),

    %% ns_config:clear blocks on saver, so we need concurrency here
    Clearer = spawn_link(fun () ->
                                 ns_config:clear([])
                         end),

    %% make sure we're saving correctly cleared config
    receive
        {saving, Ref2, NewConfig2, Pid2} ->
            Pid2 ! {Ref2, ok},
            ?assertEqual([], config_dynamic(NewConfig2))
    end,

    receive
        {'EXIT', Clearer, normal} -> ok
    end,

    fail_on_incoming_message(),

    %% now verify that ns_config was re-inited. In our case this means
    %% returning to original config
    ?assertEqual({value, 3}, ns_config:search(d)),
    ?assertEqual(2, ns_config:search_prop(ns_config:get(), a, c)).

test_clear_with_concurrent_save() ->
    erlang:process_flag(trap_exit, true),
    true = erlang:register(save_config_target, self()),

    ?assertEqual({value, 3}, ns_config:search(d)),
    ?assertEqual(2, ns_config:search_prop(ns_config:get(), a, c)),

    ns_config:set(d, 4),

    %% don't reply right now
    {NewConfig1, Pid1, Ref1} = receive
                                   {saving, R1, C, P1} ->
                                       {C, P1, R1}
                               end,

    fail_on_incoming_message(),

    ?assertEqual({value, 4}, ns_config:search(NewConfig1, d)),

    %% ns_config:clear blocks on saver, so we need concurrency here
    Clearer = spawn_link(fun () ->
                                 ns_config:clear([])
                         end),

    %% this is racy, but don't know how to test other process waiting
    %% on reply from us
    timer:sleep(300),

    %% now assuming ns_config is waiting on us already, reply on first
    %% save request
    fail_on_incoming_message(),
    Pid1 ! {Ref1, ok},

    %% make sure we're saving correctly cleared config
    receive
        {saving, Ref2, NewConfig2, Pid2} ->
            Pid2 ! {Ref2, ok},
            ?assertEqual([], config_dynamic(NewConfig2))
    end,

    receive
        {'EXIT', Clearer, normal} -> ok
    end,

    fail_on_incoming_message(),

    %% now verify that ns_config was re-inited. In our case this means
    %% returning to original config
    ?assertEqual({value, 3}, ns_config:search(d)),
    ?assertEqual(2, ns_config:search_prop(ns_config:get(), a, c)).

upgrade_config_case(InitialList, Changes, ExpectedList) ->
    Upgrader = fun (_) -> [] end,
    upgrade_config_case(InitialList, Changes, ExpectedList, Upgrader).

upgrade_config_case(InitialList, Changes, ExpectedList, Upgrader) ->
    Config = #config{dynamic=[InitialList]},
    UpgradedConfig = do_upgrade_config(Config,
                                       Changes,
                                       Upgrader),
    ?assertEqual(lists:sort(ExpectedList),
                 lists:sort(config_dynamic(UpgradedConfig))).

upgrade_config_testgen(InitialList, Changes, ExpectedList) ->
    Title = iolist_to_binary(io_lib:format("~p + ~p = ~p~n", [InitialList, Changes, ExpectedList])),
    {Title,
     fun () -> upgrade_config_case(InitialList, Changes, ExpectedList) end}.

upgrade_config_test_() ->
    T = [{[{a, 1}, {b, 2}], [{set, a, 2}, {set, c, 3}], [{a, 2}, {b, 2}, {c, 3}]},
         {[{b, 2}, {a, 1}], [{set, a, 2}, {set, c, 3}], [{a, 2}, {b, 2}, {c, 3}]},
         {[{b, 2}, {a, [{moxi, "asd"}, {memcached, "ffd"}]}, {c, 0}],
          [{set, a, [{moxi, "new"}, {memcached, "newff"}]}, {set, c, 3}],
          [{a, [{moxi, "new"}, {memcached, "newff"}]}, {b, 2}, {c, 3}]}
        ],
    [upgrade_config_testgen(I, C, E) || {I,C,E} <- T].


upgrade_config_with_many_upgrades_test_() ->
    {spawn, ?_test(test_upgrade_config_with_many_upgrades())}.

test_upgrade_config_with_many_upgrades() ->
    Initial = [{a, 1}],
    Ref = make_ref(),
    self() ! {Ref, [{set, a, 2}]},
    self() ! {Ref, [{set, a, 3}]},
    self() ! {Ref, []},
    Upgrader = fun (_) ->
                       receive
                           {Ref, X} -> X
                       end
               end,
    upgrade_config_case(Initial, Upgrader(any), [{a, 3}], Upgrader),
    receive
        X ->
            erlang:error({unexpected_message, X})
    after 0 ->
            ok
    end.

-endif.<|MERGE_RESOLUTION|>--- conflicted
+++ resolved
@@ -995,11 +995,7 @@
     %% we don't want to kill this process when ns_config server dies,
     %% but we wan't to kill ns_config process when this process dies
     spawn(fun () ->
-<<<<<<< HEAD
                   Cfg = #config{dynamic = [[{config_version, {2,0}},
-=======
-                  Cfg = #config{dynamic = [[{config_version, {1,7,2}},
->>>>>>> bcb8304c
                                             {a, [{b, 1}, {c, 2}]},
                                             {d, 3}]],
                                 policy_mod = ns_config_default,
